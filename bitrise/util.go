--- conflicted
+++ resolved
@@ -35,7 +35,6 @@
 		return models.BitriseConfigModel{}, err
 	}
 
-<<<<<<< HEAD
 	return bitriseConfigYML.BitriseConfigModel(), nil
 }
 
@@ -144,8 +143,6 @@
 		return override
 	}
 	return reference
-=======
-	return bitriseConfig, nil
 }
 
 // WriteStringToFile ...
@@ -174,5 +171,4 @@
 	}
 
 	return nil
->>>>>>> ae88ac66
 }
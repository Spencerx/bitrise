format_version: 1.0.0
app:
  environments:
  - BITRISE_PROJECT_TITLE: BitriseCLI
    opts:
        is_expand: no
  - BITRISE_DEV_BRANCH: master
    opts:
        is_expand: no
workflows:

  test:
    steps:
<<<<<<< HEAD
    - https://bitbucket.org/bitrise-team/bitrise-new-steps-spec::bash-script@2.0.0:
        title: Running the TEST script
=======
    - https://bitbucket.org/bitrise-team/bitrise-new-steps-spec::script@0.9.1:
        name: Running the TEST script
>>>>>>> a62c01ed
        inputs:
        - content: |
            #!/bin/bash
            set -v
            bash ./_scripts/common/test.sh

  install:
    steps:
    - https://bitbucket.org/bitrise-team/bitrise-new-steps-spec::bash-script@2.0.0:
        title: Running go install
        inputs:
        - content: |
            #!/bin/bash
            set -v
            set -e
            go install

  install-tools:
    steps:
    - https://bitbucket.org/bitrise-team/bitrise-new-steps-spec::script@0.9.0:
<<<<<<< HEAD
        title: Running go install on other tools
=======
        name: Running go install on other tools
>>>>>>> a62c01ed
        inputs:
        - content: |
            #!/bin/bash
            set -v
            set -e
            bash ./_scripts/go_install_tools.sh
<<<<<<< HEAD
          opts:
            is_expand: no
    - https://bitbucket.org/bitrise-team/bitrise-new-steps-spec::script@0.9.0:
        title: Running go install on bitrise-cli
=======
    - https://bitbucket.org/bitrise-team/bitrise-new-steps-spec::script@0.9.0:
        name: Running go install on bitrise-cli
>>>>>>> a62c01ed
        inputs:
        - content: |
            #!/bin/bash
            set -v
            set -e
            godep restore
            go install<|MERGE_RESOLUTION|>--- conflicted
+++ resolved
@@ -11,13 +11,8 @@
 
   test:
     steps:
-<<<<<<< HEAD
-    - https://bitbucket.org/bitrise-team/bitrise-new-steps-spec::bash-script@2.0.0:
+    - https://bitbucket.org/bitrise-team/bitrise-new-steps-spec::script@0.9.0:
         title: Running the TEST script
-=======
-    - https://bitbucket.org/bitrise-team/bitrise-new-steps-spec::script@0.9.1:
-        name: Running the TEST script
->>>>>>> a62c01ed
         inputs:
         - content: |
             #!/bin/bash
@@ -26,7 +21,7 @@
 
   install:
     steps:
-    - https://bitbucket.org/bitrise-team/bitrise-new-steps-spec::bash-script@2.0.0:
+    - https://bitbucket.org/bitrise-team/bitrise-new-steps-spec::script@0.9.0:
         title: Running go install
         inputs:
         - content: |
@@ -38,26 +33,15 @@
   install-tools:
     steps:
     - https://bitbucket.org/bitrise-team/bitrise-new-steps-spec::script@0.9.0:
-<<<<<<< HEAD
         title: Running go install on other tools
-=======
-        name: Running go install on other tools
->>>>>>> a62c01ed
         inputs:
         - content: |
             #!/bin/bash
             set -v
             set -e
             bash ./_scripts/go_install_tools.sh
-<<<<<<< HEAD
-          opts:
-            is_expand: no
     - https://bitbucket.org/bitrise-team/bitrise-new-steps-spec::script@0.9.0:
         title: Running go install on bitrise-cli
-=======
-    - https://bitbucket.org/bitrise-team/bitrise-new-steps-spec::script@0.9.0:
-        name: Running go install on bitrise-cli
->>>>>>> a62c01ed
         inputs:
         - content: |
             #!/bin/bash

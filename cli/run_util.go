package cli

import (
	"encoding/base64"
	"encoding/json"
	"errors"
	"fmt"
	"io/ioutil"
	"os"
	"path/filepath"
	"runtime"
	"strconv"
	"strings"
	"time"

	log "github.com/Sirupsen/logrus"
	"github.com/bitrise-io/bitrise/bitrise"
	"github.com/bitrise-io/bitrise/configs"
	"github.com/bitrise-io/bitrise/models"
	"github.com/bitrise-io/bitrise/plugins"
	"github.com/bitrise-io/bitrise/toolkits"
	"github.com/bitrise-io/bitrise/tools"
	"github.com/bitrise-io/envman/env"
	envmanModels "github.com/bitrise-io/envman/models"
	"github.com/bitrise-io/go-utils/colorstring"
	"github.com/bitrise-io/go-utils/command"
	"github.com/bitrise-io/go-utils/command/git"
	"github.com/bitrise-io/go-utils/errorutil"
	"github.com/bitrise-io/go-utils/fileutil"
	"github.com/bitrise-io/go-utils/pathutil"
	"github.com/bitrise-io/go-utils/pointers"
	"github.com/bitrise-io/go-utils/retry"
	"github.com/bitrise-io/go-utils/versions"
	stepmanCLI "github.com/bitrise-io/stepman/cli"
	stepmanModels "github.com/bitrise-io/stepman/models"
	"github.com/bitrise-io/stepman/stepman"
)

func isPRMode(prGlobalFlagPtr *bool, inventoryEnvironments []envmanModels.EnvironmentItemModel) (bool, error) {
	if prGlobalFlagPtr != nil {
		return *prGlobalFlagPtr, nil
	}

	prIDEnv := os.Getenv(configs.PullRequestIDEnvKey)
	prModeEnv := os.Getenv(configs.PRModeEnvKey)

	if prIDEnv != "" || prModeEnv == "true" {
		return true, nil
	}

	for _, env := range inventoryEnvironments {
		key, value, err := env.GetKeyValuePair()
		if err != nil {
			return false, err
		}

		if key == configs.PullRequestIDEnvKey && value != "" {
			return true, nil
		}
		if key == configs.PRModeEnvKey && value == "true" {
			return true, nil
		}
	}

	return false, nil
}

func registerPrMode(isPRMode bool) error {
	configs.IsPullRequestMode = isPRMode

	if isPRMode {
		log.Info(colorstring.Yellow("bitrise runs in PR mode"))
	}
	return os.Setenv(configs.PRModeEnvKey, strconv.FormatBool(isPRMode))
}

func isCIMode(ciGlobalFlagPtr *bool, inventoryEnvironments []envmanModels.EnvironmentItemModel) (bool, error) {
	if ciGlobalFlagPtr != nil {
		return *ciGlobalFlagPtr, nil
	}

	ciModeEnv := os.Getenv(configs.CIModeEnvKey)

	if ciModeEnv == "true" {
		return true, nil
	}

	for _, env := range inventoryEnvironments {
		key, value, err := env.GetKeyValuePair()
		if err != nil {
			return false, err
		}

		if key == configs.CIModeEnvKey && value == "true" {
			return true, nil
		}
	}

	return false, nil
}

func registerCIMode(isCIMode bool) error {
	configs.IsCIMode = isCIMode

	if isCIMode {
		log.Info(colorstring.Yellow("bitrise runs in CI mode"))
	}
	return os.Setenv(configs.CIModeEnvKey, strconv.FormatBool(isCIMode))
}

func isSecretFiltering(filteringFlag *bool, inventoryEnvironments []envmanModels.EnvironmentItemModel) (bool, error) {
	if filteringFlag != nil {
		return *filteringFlag, nil
	}

	expandedEnvs, err := tools.ExpandEnvItems(inventoryEnvironments, os.Environ())
	if err != nil {
		return false, err
	}

	value, ok := expandedEnvs[configs.IsSecretFilteringKey]
	if ok {
		if value == "true" {
			return true, nil
		} else if value == "false" {
			return false, nil
		}
	}

	return true, nil
}

func registerSecretFiltering(filtering bool) error {
	configs.IsSecretFiltering = filtering

	if filtering {
		log.Info(colorstring.Yellow("bitrise runs in Secret Filtering mode"))
	}
	return os.Setenv(configs.IsSecretFilteringKey, strconv.FormatBool(filtering))
}

func isDirEmpty(path string) (bool, error) {
	entries, err := ioutil.ReadDir(path)
	if err != nil {
		return false, err
	}
	return len(entries) == 0, nil
}

// GetBitriseConfigFromBase64Data ...
func GetBitriseConfigFromBase64Data(configBase64Str string) (models.BitriseDataModel, []string, error) {
	configBase64Bytes, err := base64.StdEncoding.DecodeString(configBase64Str)
	if err != nil {
		return models.BitriseDataModel{}, []string{}, fmt.Errorf("Failed to decode base 64 string, error: %s", err)
	}

	config, warnings, err := bitrise.ConfigModelFromYAMLBytes(configBase64Bytes)
	if err != nil {
		return models.BitriseDataModel{}, warnings, fmt.Errorf("Failed to parse bitrise config, error: %s", err)
	}

	return config, warnings, nil
}

// GetBitriseConfigFilePath ...
func GetBitriseConfigFilePath(bitriseConfigPath string) (string, error) {
	if bitriseConfigPath == "" {
		bitriseConfigPath = filepath.Join(configs.CurrentDir, DefaultBitriseConfigFileName)

		if exist, err := pathutil.IsPathExists(bitriseConfigPath); err != nil {
			return "", err
		} else if !exist {
			return "", fmt.Errorf("bitrise.yml path not defined and not found on it's default path: %s", bitriseConfigPath)
		}
	}

	return bitriseConfigPath, nil
}

// CreateBitriseConfigFromCLIParams ...
func CreateBitriseConfigFromCLIParams(bitriseConfigBase64Data, bitriseConfigPath string) (models.BitriseDataModel, []string, error) {
	bitriseConfig := models.BitriseDataModel{}
	warnings := []string{}

	if bitriseConfigBase64Data != "" {
		config, warns, err := GetBitriseConfigFromBase64Data(bitriseConfigBase64Data)
		warnings = warns
		if err != nil {
			return models.BitriseDataModel{}, warnings, fmt.Errorf("Failed to get config (bitrise.yml) from base 64 data, err: %s", err)
		}
		bitriseConfig = config
	} else {
		bitriseConfigPath, err := GetBitriseConfigFilePath(bitriseConfigPath)
		if err != nil {
			return models.BitriseDataModel{}, []string{}, fmt.Errorf("Failed to get config (bitrise.yml) path: %s", err)
		}
		if bitriseConfigPath == "" {
			return models.BitriseDataModel{}, []string{}, errors.New("Failed to get config (bitrise.yml) path: empty bitriseConfigPath")
		}

		config, warns, err := bitrise.ReadBitriseConfig(bitriseConfigPath)
		warnings = warns
		if err != nil {
			return models.BitriseDataModel{}, warnings, fmt.Errorf("Config (path:%s) is not valid: %s", bitriseConfigPath, err)
		}
		bitriseConfig = config
	}

	isConfigVersionOK, err := versions.IsVersionGreaterOrEqual(models.Version, bitriseConfig.FormatVersion)
	if err != nil {
		log.Warn("bitrise CLI model version: ", models.Version)
		log.Warn("bitrise.yml Format Version: ", bitriseConfig.FormatVersion)
		return models.BitriseDataModel{}, warnings, fmt.Errorf("Failed to compare bitrise CLI models's version with the bitrise.yml FormatVersion: %s", err)
	}
	if !isConfigVersionOK {
		log.Warnf("The bitrise.yml has a higher Format Version (%s) than the bitrise CLI model's version (%s).", bitriseConfig.FormatVersion, models.Version)
		return models.BitriseDataModel{}, warnings, errors.New("This bitrise.yml was created with and for a newer version of bitrise CLI, please upgrade your bitrise CLI to use this bitrise.yml")
	}

	return bitriseConfig, warnings, nil
}

// GetInventoryFromBase64Data ...
func GetInventoryFromBase64Data(inventoryBase64Str string) ([]envmanModels.EnvironmentItemModel, error) {
	inventoryBase64Bytes, err := base64.StdEncoding.DecodeString(inventoryBase64Str)
	if err != nil {
		return []envmanModels.EnvironmentItemModel{}, fmt.Errorf("Failed to decode base 64 string, error: %s", err)
	}

	inventory, err := bitrise.InventoryModelFromYAMLBytes(inventoryBase64Bytes)
	if err != nil {
		return []envmanModels.EnvironmentItemModel{}, err
	}

	return inventory.Envs, nil
}

// GetInventoryFilePath ...
func GetInventoryFilePath(inventoryPath string) (string, error) {
	if inventoryPath == "" {
		log.Debugln("[BITRISE_CLI] - Inventory path not defined, searching for " + DefaultSecretsFileName + " in current folder...")
		inventoryPath = filepath.Join(configs.CurrentDir, DefaultSecretsFileName)

		if exist, err := pathutil.IsPathExists(inventoryPath); err != nil {
			return "", err
		} else if !exist {
			inventoryPath = ""
		}
	}

	return inventoryPath, nil
}

// CreateInventoryFromCLIParams ...
func CreateInventoryFromCLIParams(inventoryBase64Data, inventoryPath string) ([]envmanModels.EnvironmentItemModel, error) {
	inventoryEnvironments := []envmanModels.EnvironmentItemModel{}

	if inventoryBase64Data != "" {
		inventory, err := GetInventoryFromBase64Data(inventoryBase64Data)
		if err != nil {
			return []envmanModels.EnvironmentItemModel{}, fmt.Errorf("Failed to get inventory from base 64 data, err: %s", err)
		}
		inventoryEnvironments = inventory
	} else {
		inventoryPath, err := GetInventoryFilePath(inventoryPath)
		if err != nil {
			return []envmanModels.EnvironmentItemModel{}, fmt.Errorf("Failed to get inventory path: %s", err)
		}

		if inventoryPath != "" {
			bytes, err := fileutil.ReadBytesFromFile(inventoryPath)
			if err != nil {
				return []envmanModels.EnvironmentItemModel{}, err
			}

			if len(bytes) == 0 {
				return []envmanModels.EnvironmentItemModel{}, errors.New("empty config")
			}

			inventory, err := bitrise.CollectEnvironmentsFromFile(inventoryPath)
			if err != nil {
				return []envmanModels.EnvironmentItemModel{}, fmt.Errorf("Invalid inventory format: %s", err)
			}
			inventoryEnvironments = inventory
		}
	}

	return inventoryEnvironments, nil
}

func getCurrentBitriseSourceDir(envlist []envmanModels.EnvironmentItemModel) (string, error) {
	bitriseSourceDir := os.Getenv(configs.BitriseSourceDirEnvKey)
	for i := len(envlist) - 1; i >= 0; i-- {
		env := envlist[i]

		key, value, err := env.GetKeyValuePair()
		if err != nil {
			return bitriseSourceDir, err
		}

		if key == configs.BitriseSourceDirEnvKey && value != "" {
			return value, nil
		}
	}
	return bitriseSourceDir, nil
}

func checkAndInstallStepDependencies(step stepmanModels.StepModel) error {
	if len(step.Dependencies) > 0 {
		log.Warnf("step.dependencies is deprecated... Use step.deps instead.")
	}

	if step.Deps != nil && (len(step.Deps.Brew) > 0 || len(step.Deps.AptGet) > 0 || len(step.Deps.CheckOnly) > 0) {
		//
		// New dependency handling
		for _, checkOnlyDep := range step.Deps.CheckOnly {
			if err := bitrise.DependencyTryCheckTool(checkOnlyDep.Name); err != nil {
				return err
			}
			log.Infof(" * "+colorstring.Green("[OK]")+" Step dependency (%s) installed, available.", checkOnlyDep.Name)
		}

		switch runtime.GOOS {
		case "darwin":
			for _, brewDep := range step.Deps.Brew {
				if err := bitrise.InstallWithBrewIfNeeded(brewDep, configs.IsCIMode); err != nil {
					log.Infof("Failed to install (%s) with brew", brewDep.Name)
					return err
				}
				log.Infof(" * "+colorstring.Green("[OK]")+" Step dependency (%s) installed, available.", brewDep.GetBinaryName())
			}
		case "linux":
			for _, aptGetDep := range step.Deps.AptGet {
				log.Infof("Start installing (%s) with apt-get", aptGetDep.Name)
				if err := bitrise.InstallWithAptGetIfNeeded(aptGetDep, configs.IsCIMode); err != nil {
					log.Infof("Failed to install (%s) with apt-get", aptGetDep.Name)
					return err
				}
				log.Infof(" * "+colorstring.Green("[OK]")+" Step dependency (%s) installed, available.", aptGetDep.GetBinaryName())
			}
		default:
			return errors.New("Unsupported os")
		}
	} else if len(step.Dependencies) > 0 {
		log.Info("Deprecated dependencies found")
		//
		// Deprecated dependency handling
		for _, dep := range step.Dependencies {
			isSkippedBecauseOfPlatform := false
			switch dep.Manager {
			case depManagerBrew:
				if runtime.GOOS == "darwin" {
					err := bitrise.InstallWithBrewIfNeeded(stepmanModels.BrewDepModel{Name: dep.Name}, configs.IsCIMode)
					if err != nil {
						return err
					}
				} else {
					isSkippedBecauseOfPlatform = true
				}
				break
			case depManagerTryCheck:
				err := bitrise.DependencyTryCheckTool(dep.Name)
				if err != nil {
					return err
				}
				break
			default:
				return errors.New("Not supported dependency (" + dep.Manager + ") (" + dep.Name + ")")
			}

			if isSkippedBecauseOfPlatform {
				log.Debugf(" * Dependency (%s) skipped, manager (%s) not supported on this platform (%s)", dep.Name, dep.Manager, runtime.GOOS)
			} else {
				log.Infof(" * "+colorstring.Green("[OK]")+" Step dependency (%s) installed, available.", dep.Name)
			}
		}
	}

	return nil
}

func executeStep(
	step stepmanModels.StepModel,
	sIDData models.StepIDData,
	stepAbsDirPath string,
	stepInputs map[string]string,
	bitriseSourceDir string,
	secrets []envmanModels.EnvironmentItemModel) (int, error) {
	toolkitForStep := toolkits.ToolkitForStep(step)
	toolkitName := toolkitForStep.ToolkitName()

	if err := toolkitForStep.PrepareForStepRun(step, sIDData, stepAbsDirPath); err != nil {
		return 1, fmt.Errorf("Failed to prepare the step for execution through the required toolkit (%s), error: %s",
			toolkitName, err)
	}

	cmd, err := toolkitForStep.StepRunCommandArguments(step, sIDData, stepAbsDirPath)
	if err != nil {
		return 1, fmt.Errorf("Toolkit (%s) rejected the step, error: %s",
			toolkitName, err)
	}

	timeout := time.Duration(-1)
	if step.Timeout != nil && *step.Timeout > 0 {
		timeoutSeconds := *step.Timeout
		timeout = time.Duration(timeoutSeconds) * time.Second
	}

	return tools.EnvmanRun(stepInputs, configs.InputEnvstorePath, bitriseSourceDir, cmd, timeout, secrets, nil)
}

func runStep(
	step stepmanModels.StepModel, stepIDData models.StepIDData, stepDir string,
	environments []envmanModels.EnvironmentItemModel, secrets []envmanModels.EnvironmentItemModel,
	buildRunResults models.BuildRunResultsModel) (int, []envmanModels.EnvironmentItemModel, error) {
	log.Debugf("[BITRISE_CLI] - Try running step: %s (%s)", stepIDData.IDorURI, stepIDData.Version)

	// Check & Install Step Dependencies
	// [!] Make sure this happens BEFORE the Toolkit Bootstrap,
	// so that if a Toolkit requires/allows the use of additional dependencies
	// required for the step (e.g. a brew installed OpenSSH) it can be done
	// with a Toolkit+Deps
	if err := retry.Times(2).Try(func(attempt uint) error {
		if attempt > 0 {
			fmt.Println()
			log.Warn("Installing Step dependency failed, retrying ...")
		}

		return checkAndInstallStepDependencies(step)
	}); err != nil {
		return 1, []envmanModels.EnvironmentItemModel{},
			fmt.Errorf("Failed to install Step dependency, error: %s", err)
	}

<<<<<<< HEAD
	// Collect step inputs
	evaluatedInputs := []envmanModels.EnvironmentItemModel{}
	for _, input := range step.Inputs {
		key, value, err := input.GetKeyValuePair()
		if err != nil {
			return 1, []envmanModels.EnvironmentItemModel{}, map[string]string{}, err
		}

		options, err := input.GetOptions()
		if err != nil {
			return 1, []envmanModels.EnvironmentItemModel{}, map[string]string{}, err
		}

		if options.IsTemplate != nil && *options.IsTemplate {
			envs, err := env.GetDeclarationsSideEffects(environments, &env.DefaultEnvironmentSource{})
			if err != nil {
				return 1, []envmanModels.EnvironmentItemModel{}, map[string]string{},
					fmt.Errorf("GetDeclarationsSideEffects() failed, %s", err)
			}

			evaluatedValue, err := bitrise.EvaluateTemplateToString(value, configs.IsCIMode, configs.IsPullRequestMode, buildRunResults, envs.ResultEnvironment)
			if err != nil {
				return 1, []envmanModels.EnvironmentItemModel{}, map[string]string{}, err
			}

			input[key] = evaluatedValue
		}

		evaluatedInputs = append(evaluatedInputs, input)
	}
	environments = append(environments, evaluatedInputs...)

	if err := tools.EnvmanInitAtPath(configs.InputEnvstorePath); err != nil {
		return 1, []envmanModels.EnvironmentItemModel{}, map[string]string{}, err
	}

	stepEnvs, err := env.GetDeclarationsSideEffects(environments, &env.DefaultEnvironmentSource{})
	if err != nil {
		return 1, []envmanModels.EnvironmentItemModel{}, map[string]string{},
			fmt.Errorf("GetDeclarationsSideEffects() failed, %s", err)
	}

	redactedStepInputs, err := redactStepInputs(stepEnvs.ResultEnvironment, step.Inputs, tools.GetSecretValues(secrets))
	if err != nil {
		return 1, []envmanModels.EnvironmentItemModel{}, map[string]string{}, err
=======
	if err := tools.EnvmanInitAtPath(configs.InputEnvstorePath); err != nil {
		return 1, []envmanModels.EnvironmentItemModel{}, err
	}

	if err := tools.ExportEnvironmentsList(configs.InputEnvstorePath, environments); err != nil {
		return 1, []envmanModels.EnvironmentItemModel{}, err
>>>>>>> b0c5c4be
	}

	// Run step
	bitriseSourceDir, err := getCurrentBitriseSourceDir(environments)
	if err != nil {
<<<<<<< HEAD
		return 1, []envmanModels.EnvironmentItemModel{}, redactedStepInputs, err
=======
		return 1, []envmanModels.EnvironmentItemModel{}, err
>>>>>>> b0c5c4be
	}
	if bitriseSourceDir == "" {
		bitriseSourceDir = configs.CurrentDir
	}

	if exit, err := executeStep(step, stepIDData, stepDir, stepEnvs.ResultEnvironment, bitriseSourceDir, secrets); err != nil {
		stepOutputs, envErr := bitrise.CollectEnvironmentsFromFile(configs.OutputEnvstorePath)
		if envErr != nil {
<<<<<<< HEAD
			return 1, []envmanModels.EnvironmentItemModel{}, redactedStepInputs, envErr
=======
			return 1, []envmanModels.EnvironmentItemModel{}, envErr
>>>>>>> b0c5c4be
		}

		updatedStepOutputs, updateErr := bitrise.ApplyOutputAliases(stepOutputs, step.Outputs)
		if updateErr != nil {
<<<<<<< HEAD
			return 1, []envmanModels.EnvironmentItemModel{}, redactedStepInputs, updateErr
		}

		return exit, updatedStepOutputs, redactedStepInputs, err
=======
			return 1, []envmanModels.EnvironmentItemModel{}, updateErr
		}

		return exit, updatedStepOutputs, err
>>>>>>> b0c5c4be
	}

	stepOutputs, err := bitrise.CollectEnvironmentsFromFile(configs.OutputEnvstorePath)
	if err != nil {
<<<<<<< HEAD
		return 1, []envmanModels.EnvironmentItemModel{}, redactedStepInputs, err
=======
		return 1, []envmanModels.EnvironmentItemModel{}, err
>>>>>>> b0c5c4be
	}

	updatedStepOutputs, updateErr := bitrise.ApplyOutputAliases(stepOutputs, step.Outputs)
	if updateErr != nil {
<<<<<<< HEAD
		return 1, []envmanModels.EnvironmentItemModel{}, redactedStepInputs, updateErr
=======
		return 1, []envmanModels.EnvironmentItemModel{}, updateErr
>>>>>>> b0c5c4be
	}

	log.Debugf("[BITRISE_CLI] - Step executed: %s (%s)", stepIDData.IDorURI, stepIDData.Version)

<<<<<<< HEAD
	return 0, updatedStepOutputs, redactedStepInputs, nil
=======
	return 0, updatedStepOutputs, nil
>>>>>>> b0c5c4be
}

func activateStepLibStep(stepIDData models.StepIDData, destination, stepYMLCopyPth string, isStepLibUpdated bool) (stepmanModels.StepInfoModel, bool, error) {
	didStepLibUpdate := false

	log.Debugf("[BITRISE_CLI] - Steplib (%s) step (id:%s) (version:%s) found, activating step", stepIDData.SteplibSource, stepIDData.IDorURI, stepIDData.Version)
	if err := stepman.SetupLibrary(stepIDData.SteplibSource); err != nil {
		return stepmanModels.StepInfoModel{}, false, err
	}

	versionConstraint, err := stepmanModels.ParseRequiredVersion(stepIDData.Version)
	if err != nil {
		return stepmanModels.StepInfoModel{}, false,
			fmt.Errorf("activating step (%s) from source (%s) failed, invalid version specified: %s", stepIDData.IDorURI, stepIDData.SteplibSource, err)
	}
	if versionConstraint.VersionLockType == stepmanModels.InvalidVersionConstraint {
		return stepmanModels.StepInfoModel{}, false,
			fmt.Errorf("activating step (%s) from source (%s) failed, version constraint is invalid", stepIDData.IDorURI, stepIDData.SteplibSource)
	}

	isStepLibUpdateNeeded := (versionConstraint.VersionLockType == stepmanModels.Latest) ||
		(versionConstraint.VersionLockType == stepmanModels.MinorLocked) ||
		(versionConstraint.VersionLockType == stepmanModels.MajorLocked)
	if !isStepLibUpdated && isStepLibUpdateNeeded {
		log.Infof("Step uses latest version -- Updating StepLib ...")
		if _, err := stepman.UpdateLibrary(stepIDData.SteplibSource); err != nil {
			log.Warnf("Step version constraint is latest or version locked, but failed to update StepLib, err: %s", err)
		} else {
			didStepLibUpdate = true
		}
	}

	info, err := stepmanCLI.QueryStepInfoFromLibrary(stepIDData.SteplibSource, stepIDData.IDorURI, stepIDData.Version)
	if err != nil {
		if isStepLibUpdated {
			return stepmanModels.StepInfoModel{}, didStepLibUpdate, fmt.Errorf("stepman JSON steplib step info failed: %s", err)
		}

		// May StepLib should be updated
		log.Infof("Step info not found in StepLib (%s) -- Updating ...", stepIDData.SteplibSource)
		if _, err := stepman.UpdateLibrary(stepIDData.SteplibSource); err != nil {
			return stepmanModels.StepInfoModel{}, didStepLibUpdate, err
		}

		didStepLibUpdate = true

		info, err = stepmanCLI.QueryStepInfoFromLibrary(stepIDData.SteplibSource, stepIDData.IDorURI, stepIDData.Version)
		if err != nil {
			return stepmanModels.StepInfoModel{}, didStepLibUpdate, fmt.Errorf("stepman JSON steplib step info failed: %s", err)
		}
	}

	if info.Step.Title == nil || *info.Step.Title == "" {
		info.Step.Title = pointers.NewStringPtr(info.ID)
	}
	info.OriginalVersion = stepIDData.Version

	if err := stepmanCLI.Activate(stepIDData.SteplibSource, stepIDData.IDorURI, info.Version, destination, stepYMLCopyPth, false); err != nil {
		return stepmanModels.StepInfoModel{}, didStepLibUpdate, err
	}
	log.Debugf("[BITRISE_CLI] - Step activated: (ID:%s) (version:%s)", stepIDData.IDorURI, stepIDData.Version)

	return info, didStepLibUpdate, nil
}

func activateAndRunSteps(
	workflow models.WorkflowModel,
	defaultStepLibSource string,
	buildRunResults models.BuildRunResultsModel,
	environments *[]envmanModels.EnvironmentItemModel, secrets []envmanModels.EnvironmentItemModel,
	isLastWorkflow bool) models.BuildRunResultsModel {
	log.Debugln("[BITRISE_CLI] - Activating and running steps")

	// ------------------------------------------
	// In function global variables - These are global for easy use in local register step run result methods.
	var stepStartTime time.Time

	// ------------------------------------------
	// In function method - Registration methods, for register step run results.
	registerStepRunResults := func(step stepmanModels.StepModel, stepInfoPtr stepmanModels.StepInfoModel,
		stepIdxPtr int, runIf string, resultCode, exitCode int, err error, isLastStep, printStepHeader bool,
		expandedStepInputs map[string]string) {

		if printStepHeader {
			bitrise.PrintRunningStepHeader(stepInfoPtr, step, stepIdxPtr)
		}

		stepInfoCopy := stepmanModels.StepInfoModel{
			Library:         stepInfoPtr.Library,
			ID:              stepInfoPtr.ID,
			Version:         stepInfoPtr.Version,
			OriginalVersion: stepInfoPtr.OriginalVersion,
			LatestVersion:   stepInfoPtr.LatestVersion,
			GroupInfo:       stepInfoPtr.GroupInfo,
			Step:            stepInfoPtr.Step,
			DefinitionPth:   stepInfoPtr.DefinitionPth,
		}

		errStr := ""
		if err != nil {
			errStr = err.Error()
		}

		stepResults := models.StepRunResultsModel{
			StepInfo:   stepInfoCopy,
			StepInputs: expandedStepInputs,
			Status:     resultCode,
			Idx:        buildRunResults.ResultsCount(),
			RunTime:    time.Now().Sub(stepStartTime),
			ErrorStr:   errStr,
			ExitCode:   exitCode,
			StartTime:  stepStartTime,
		}

		isExitStatusError := true
		if err != nil {
			isExitStatusError = errorutil.IsExitStatusError(err)
		}

		switch resultCode {
		case models.StepRunStatusCodeSuccess:
			buildRunResults.SuccessSteps = append(buildRunResults.SuccessSteps, stepResults)
			break
		case models.StepRunStatusCodeFailed:
			if !isExitStatusError {
				log.Errorf("Step (%s) failed: %s", pointers.StringWithDefault(stepInfoCopy.Step.Title, "missing title"), err)
			}

			buildRunResults.FailedSteps = append(buildRunResults.FailedSteps, stepResults)
			break
		case models.StepRunStatusCodeFailedSkippable:
			if !isExitStatusError {
				log.Warnf("Step (%s) failed, but was marked as skippable: %s", pointers.StringWithDefault(stepInfoCopy.Step.Title, "missing title"), err)
			} else {
				log.Warnf("Step (%s) failed, but was marked as skippable", pointers.StringWithDefault(stepInfoCopy.Step.Title, "missing title"))
			}

			buildRunResults.FailedSkippableSteps = append(buildRunResults.FailedSkippableSteps, stepResults)
			break
		case models.StepRunStatusCodeSkipped:
			log.Warnf("A previous step failed, and this step (%s) was not marked as IsAlwaysRun, skipped", pointers.StringWithDefault(stepInfoCopy.Step.Title, "missing title"))

			buildRunResults.SkippedSteps = append(buildRunResults.SkippedSteps, stepResults)
			break
		case models.StepRunStatusCodeSkippedWithRunIf:
			log.Warn("The step's (" + pointers.StringWithDefault(stepInfoCopy.Step.Title, "missing title") + ") Run-If expression evaluated to false - skipping")
			if runIf != "" {
				log.Info("The Run-If expression was: ", colorstring.Blue(runIf))
			}

			buildRunResults.SkippedSteps = append(buildRunResults.SkippedSteps, stepResults)
			break
		default:
			log.Error("Unknown result code")
			return
		}

		bitrise.PrintRunningStepFooter(stepResults, isLastStep)
	}

	// ------------------------------------------
	// Main - Preparing & running the steps
	for idx, stepListItm := range workflow.Steps {
		// Per step variables
		stepStartTime = time.Now()
		isLastStep := isLastWorkflow && (idx == len(workflow.Steps)-1)
		stepInfoPtr := stepmanModels.StepInfoModel{}
		stepIdxPtr := idx

		// Per step cleanup
		if err := bitrise.SetBuildFailedEnv(buildRunResults.IsBuildFailed()); err != nil {
			log.Error("Failed to set Build Status envs")
		}

		if err := bitrise.CleanupStepWorkDir(); err != nil {
			registerStepRunResults(stepmanModels.StepModel{}, stepInfoPtr, stepIdxPtr,
				"", models.StepRunStatusCodeFailed, 1, err, isLastStep, true, map[string]string{})
			continue
		}

		// Get step id & version data
		compositeStepIDStr, workflowStep, err := models.GetStepIDStepDataPair(stepListItm)
		if err != nil {
			registerStepRunResults(stepmanModels.StepModel{}, stepInfoPtr, stepIdxPtr,
				"", models.StepRunStatusCodeFailed, 1, err, isLastStep, true, map[string]string{})
			continue
		}
		stepInfoPtr.ID = compositeStepIDStr
		if workflowStep.Title != nil && *workflowStep.Title != "" {
			stepInfoPtr.Step.Title = pointers.NewStringPtr(*workflowStep.Title)
		} else {
			stepInfoPtr.Step.Title = pointers.NewStringPtr(compositeStepIDStr)
		}

		stepIDData, err := models.CreateStepIDDataFromString(compositeStepIDStr, defaultStepLibSource)
		if err != nil {
			registerStepRunResults(stepmanModels.StepModel{}, stepInfoPtr, stepIdxPtr,
				"", models.StepRunStatusCodeFailed, 1, err, isLastStep, true, map[string]string{})
			continue
		}
		stepInfoPtr.ID = stepIDData.IDorURI
		if stepInfoPtr.Step.Title == nil || *stepInfoPtr.Step.Title == "" {
			stepInfoPtr.Step.Title = pointers.NewStringPtr(stepIDData.IDorURI)
		}
		stepInfoPtr.Version = stepIDData.Version
		stepInfoPtr.Library = stepIDData.SteplibSource

		//
		// Activating the step
		stepDir := configs.BitriseWorkStepsDirPath
		stepYMLPth := filepath.Join(configs.BitriseWorkDirPath, "current_step.yml")
		var origStepYMLPth string

		if stepIDData.SteplibSource == "path" {
			log.Debugf("[BITRISE_CLI] - Local step found: (path:%s)", stepIDData.IDorURI)
			stepAbsLocalPth, err := pathutil.AbsPath(stepIDData.IDorURI)
			if err != nil {
				registerStepRunResults(stepmanModels.StepModel{}, stepInfoPtr, stepIdxPtr,
					"", models.StepRunStatusCodeFailed, 1, err, isLastStep, true, map[string]string{})
				continue
			}

			log.Debugln("stepAbsLocalPth:", stepAbsLocalPth, "|stepDir:", stepDir)

			origStepYMLPth = filepath.Join(stepAbsLocalPth, "step.yml")
			if err := command.CopyFile(origStepYMLPth, stepYMLPth); err != nil {
				registerStepRunResults(stepmanModels.StepModel{}, stepInfoPtr, stepIdxPtr,
					"", models.StepRunStatusCodeFailed, 1, err, isLastStep, true, map[string]string{})
				continue
			}

			if err := command.CopyDir(stepAbsLocalPth, stepDir, true); err != nil {
				registerStepRunResults(stepmanModels.StepModel{}, stepInfoPtr, stepIdxPtr,
					"", models.StepRunStatusCodeFailed, 1, err, isLastStep, true, map[string]string{})
				continue
			}
		} else if stepIDData.SteplibSource == "git" {
			log.Debugf("[BITRISE_CLI] - Remote step, with direct git uri: (uri:%s) (tag-or-branch:%s)", stepIDData.IDorURI, stepIDData.Version)
			repo, err := git.New(stepDir)
			if err != nil {
				registerStepRunResults(stepmanModels.StepModel{}, stepInfoPtr, stepIdxPtr,
					"", models.StepRunStatusCodeFailed, 1, err, isLastStep, true, map[string]string{})
			}
			if err := repo.CloneTagOrBranch(stepIDData.IDorURI, stepIDData.Version).Run(); err != nil {
				if strings.HasPrefix(stepIDData.IDorURI, "git@") {
					fmt.Println(colorstring.Yellow(`Note: if the step's repository is an open source one,`))
					fmt.Println(colorstring.Yellow(`you should probably use a "https://..." git clone URL,`))
					fmt.Println(colorstring.Yellow(`instead of the "git@..." git clone URL which usually requires authentication`))
					fmt.Println(colorstring.Yellow(`even if the repository is open source!`))
				}
				registerStepRunResults(stepmanModels.StepModel{}, stepInfoPtr, stepIdxPtr,
					"", models.StepRunStatusCodeFailed, 1, err, isLastStep, true, map[string]string{})
				continue
			}

			if err := command.CopyFile(filepath.Join(stepDir, "step.yml"), stepYMLPth); err != nil {
				registerStepRunResults(stepmanModels.StepModel{}, stepInfoPtr, stepIdxPtr,
					"", models.StepRunStatusCodeFailed, 1, err, isLastStep, true, map[string]string{})
				continue
			}
		} else if stepIDData.SteplibSource == "_" {
			log.Debugf("[BITRISE_CLI] - Steplib independent step, with direct git uri: (uri:%s) (tag-or-branch:%s)", stepIDData.IDorURI, stepIDData.Version)

			// Steplib independent steps are completly defined in workflow
			stepYMLPth = ""
			if err := workflowStep.FillMissingDefaults(); err != nil {
				registerStepRunResults(stepmanModels.StepModel{}, stepInfoPtr, stepIdxPtr,
					"", models.StepRunStatusCodeFailed, 1, err, isLastStep, true, map[string]string{})
				continue
			}

			repo, err := git.New(stepDir)
			if err != nil {
				registerStepRunResults(stepmanModels.StepModel{}, stepInfoPtr, stepIdxPtr,
					"", models.StepRunStatusCodeFailed, 1, err, isLastStep, true, map[string]string{})
			}
			if err := repo.CloneTagOrBranch(stepIDData.IDorURI, stepIDData.Version).Run(); err != nil {
				registerStepRunResults(stepmanModels.StepModel{}, stepInfoPtr, stepIdxPtr,
					"", models.StepRunStatusCodeFailed, 1, err, isLastStep, true, map[string]string{})
				continue
			}
		} else if stepIDData.SteplibSource != "" {
			isUpdated := buildRunResults.IsStepLibUpdated(stepIDData.SteplibSource)
			stepInfo, didUpdate, err := activateStepLibStep(stepIDData, stepDir, stepYMLPth, isUpdated)
			if didUpdate {
				buildRunResults.StepmanUpdates[stepIDData.SteplibSource]++
			}

			stepInfoPtr.ID = stepInfo.ID
			if stepInfoPtr.Step.Title == nil || *stepInfoPtr.Step.Title == "" {
				stepInfoPtr.Step.Title = pointers.NewStringPtr(stepInfo.ID)
			}
			stepInfoPtr.Version = stepInfo.Version
			stepInfoPtr.LatestVersion = stepInfo.LatestVersion
			stepInfoPtr.OriginalVersion = stepInfo.OriginalVersion
			stepInfoPtr.GroupInfo = stepInfo.GroupInfo

			if err != nil {
				registerStepRunResults(stepmanModels.StepModel{}, stepInfoPtr, stepIdxPtr,
					"", models.StepRunStatusCodeFailed, 1, err, isLastStep, true, map[string]string{})
				continue
			}
		} else {
			registerStepRunResults(stepmanModels.StepModel{}, stepInfoPtr, stepIdxPtr,
				"", models.StepRunStatusCodeFailed, 1, fmt.Errorf("Invalid stepIDData: No SteplibSource or LocalPath defined (%v)", stepIDData),
				isLastStep, true, map[string]string{})
			continue
		}

		// Fill step info with default step info, if exist
		mergedStep := workflowStep
		if stepYMLPth != "" {
			specStep, err := bitrise.ReadSpecStep(stepYMLPth)
			log.Debugf("Spec read from YML: %#v\n", specStep)
			if err != nil {
				ymlPth := stepYMLPth
				if origStepYMLPth != "" {
					// in case of local step (path:./) we use the original step definition path,
					// instead of the activated step's one.
					ymlPth = origStepYMLPth
				}
				registerStepRunResults(stepmanModels.StepModel{}, stepInfoPtr, stepIdxPtr,
					"", models.StepRunStatusCodeFailed, 1, fmt.Errorf("failed to parse step definition (%s): %s", ymlPth, err),
					isLastStep, true, map[string]string{})
				continue
			}

			mergedStep, err = models.MergeStepWith(specStep, workflowStep)
			if err != nil {
				registerStepRunResults(stepmanModels.StepModel{}, stepInfoPtr, stepIdxPtr,
					"", models.StepRunStatusCodeFailed, 1, err, isLastStep, true, map[string]string{})
				continue
			}
		}

		if mergedStep.SupportURL != nil {
			stepInfoPtr.Step.SupportURL = pointers.NewStringPtr(*mergedStep.SupportURL)
		}
		if mergedStep.SourceCodeURL != nil {
			stepInfoPtr.Step.SourceCodeURL = pointers.NewStringPtr(*mergedStep.SourceCodeURL)
		}

		//
		// Run step
		bitrise.PrintRunningStepHeader(stepInfoPtr, mergedStep, idx)
		if mergedStep.RunIf != nil && *mergedStep.RunIf != "" {
			expandedEnvs, err := env.GetDeclarationsSideEffects(*environments, &env.DefaultEnvironmentSource{})
			if err != nil {
				registerStepRunResults(mergedStep, stepInfoPtr, stepIdxPtr,
					*mergedStep.RunIf, models.StepRunStatusCodeFailed, 1, fmt.Errorf("GetDeclarationsSideEffects() failed: %s", err),
					isLastStep, false, map[string]string{})
				continue
			}

			isRun, err := bitrise.EvaluateTemplateToBool(*mergedStep.RunIf, configs.IsCIMode, configs.IsPullRequestMode, buildRunResults, expandedEnvs.ResultEnvironment)
			if err != nil {
				registerStepRunResults(mergedStep, stepInfoPtr, stepIdxPtr,
					*mergedStep.RunIf, models.StepRunStatusCodeFailed, 1, err, isLastStep, false, map[string]string{})
				continue
			}
			if !isRun {
				registerStepRunResults(mergedStep, stepInfoPtr, stepIdxPtr,
					*mergedStep.RunIf, models.StepRunStatusCodeSkippedWithRunIf, 0, err, isLastStep, false, map[string]string{})
				continue
			}
		}

		isAlwaysRun := stepmanModels.DefaultIsAlwaysRun
		if mergedStep.IsAlwaysRun != nil {
			isAlwaysRun = *mergedStep.IsAlwaysRun
		} else {
			log.Warnf("Step (%s) mergedStep.IsAlwaysRun is nil, should not!", stepIDData.IDorURI)
		}

		if buildRunResults.IsBuildFailed() && !isAlwaysRun {
			registerStepRunResults(mergedStep, stepInfoPtr, stepIdxPtr,
				*mergedStep.RunIf, models.StepRunStatusCodeSkipped, 0, err, isLastStep, false, map[string]string{})
		} else {
			// beside of the envs coming from the current parent process these will be added as an extra
			var additionalEnvironments []envmanModels.EnvironmentItemModel

			// add an extra env for the next step run to be able to access the step's source location
			additionalEnvironments = append(additionalEnvironments, envmanModels.EnvironmentItemModel{
				"BITRISE_STEP_SOURCE_DIR": stepDir,
			})

			// ensure a new testDirPath and if created successfuly then attach it to the step process by and env
			testDirPath, err := ioutil.TempDir(os.Getenv(configs.BitriseTestDeployDirEnvKey), "test_result")
			if err != nil {
				log.Errorf("Failed to create test result dir, error: %s", err)
			}

			if testDirPath != "" {
				// managed to create the test dir, set the env for it for the next step run
				additionalEnvironments = append(additionalEnvironments, envmanModels.EnvironmentItemModel{
					configs.BitrisePerStepTestResultDirEnvKey: testDirPath,
				})
			}

			stepEnvironment, err := prepareStepEnvironment(prepareStepInputParams{
				environment:       append(*environments, additionalEnvironments...),
				inputs:            mergedStep.Inputs,
				buildRunResults:   buildRunResults,
				inputEnvstorePath: configs.InputEnvstorePath,
				isCIMode:          configs.IsCIMode,
				isPullRequestMode: configs.IsPullRequestMode,
			})
			if err != nil {
				registerStepRunResults(mergedStep, stepInfoPtr, stepIdxPtr,
					*mergedStep.RunIf, models.StepRunStatusCodeFailed, 1, err, isLastStep, false, map[string]string{})
			}

			expandedStepInputs, err := expandStepInputsForAnalytics(stepEnvironment, mergedStep.Inputs, tools.GetSecretValues(secrets))
			if err != nil {
				registerStepRunResults(mergedStep, stepInfoPtr, stepIdxPtr,
					*mergedStep.RunIf, models.StepRunStatusCodeFailed, 1, err, isLastStep, false, map[string]string{})
			}

			exit, outEnvironments, err := runStep(mergedStep, stepIDData, stepDir, stepEnvironment, secrets, buildRunResults)

			if testDirPath != "" {
				if err := addTestMetadata(testDirPath, models.TestResultStepInfo{Number: idx, Title: *mergedStep.Title, ID: stepIDData.IDorURI, Version: stepIDData.Version}); err != nil {
					log.Errorf("Failed to normalize test result dir, error: %s", err)
				}
			}

			if err := tools.EnvmanClear(configs.OutputEnvstorePath); err != nil {
				log.Errorf("Failed to clear output envstore, error: %s", err)
			}

			*environments = append(*environments, outEnvironments...)
			if err != nil {
				if *mergedStep.IsSkippable {
					registerStepRunResults(mergedStep, stepInfoPtr, stepIdxPtr,
						*mergedStep.RunIf, models.StepRunStatusCodeFailedSkippable, exit, err, isLastStep, false, expandedStepInputs)
				} else {
					registerStepRunResults(mergedStep, stepInfoPtr, stepIdxPtr,
						*mergedStep.RunIf, models.StepRunStatusCodeFailed, exit, err, isLastStep, false, expandedStepInputs)
				}
			} else {
				registerStepRunResults(mergedStep, stepInfoPtr, stepIdxPtr,
					*mergedStep.RunIf, models.StepRunStatusCodeSuccess, 0, nil, isLastStep, false, expandedStepInputs)
			}
		}
	}

	return buildRunResults
}

func runWorkflow(
	workflow models.WorkflowModel,
	steplibSource string,
	buildRunResults models.BuildRunResultsModel,
	environments *[]envmanModels.EnvironmentItemModel, secrets []envmanModels.EnvironmentItemModel,
	isLastWorkflow bool) models.BuildRunResultsModel {
	bitrise.PrintRunningWorkflow(workflow.Title)

	*environments = append(*environments, workflow.Environments...)
	return activateAndRunSteps(workflow, steplibSource, buildRunResults, environments, secrets, isLastWorkflow)
}

func activateAndRunWorkflow(
	workflowID string, workflow models.WorkflowModel, bitriseConfig models.BitriseDataModel,
	buildRunResults models.BuildRunResultsModel,
	environments *[]envmanModels.EnvironmentItemModel, secrets []envmanModels.EnvironmentItemModel,
	lastWorkflowID string) (models.BuildRunResultsModel, error) {
	var err error
	// Run these workflows before running the target workflow
	for _, beforeWorkflowID := range workflow.BeforeRun {
		beforeWorkflow, exist := bitriseConfig.Workflows[beforeWorkflowID]
		if !exist {
			return buildRunResults, fmt.Errorf("Specified Workflow (%s) does not exist", beforeWorkflowID)
		}
		if beforeWorkflow.Title == "" {
			beforeWorkflow.Title = beforeWorkflowID
		}
		buildRunResults, err = activateAndRunWorkflow(
			beforeWorkflowID, beforeWorkflow, bitriseConfig,
			buildRunResults,
			environments, secrets,
			lastWorkflowID)
		if err != nil {
			return buildRunResults, err
		}
	}

	// Run the target workflow
	isLastWorkflow := (workflowID == lastWorkflowID)
	buildRunResults = runWorkflow(
		workflow, bitriseConfig.DefaultStepLibSource,
		buildRunResults,
		environments, secrets,
		isLastWorkflow)

	// Run these workflows after running the target workflow
	for _, afterWorkflowID := range workflow.AfterRun {
		afterWorkflow, exist := bitriseConfig.Workflows[afterWorkflowID]
		if !exist {
			return buildRunResults, fmt.Errorf("Specified Workflow (%s) does not exist", afterWorkflowID)
		}
		if afterWorkflow.Title == "" {
			afterWorkflow.Title = afterWorkflowID
		}
		buildRunResults, err = activateAndRunWorkflow(
			afterWorkflowID, afterWorkflow, bitriseConfig,
			buildRunResults,
			environments, secrets,
			lastWorkflowID)
		if err != nil {
			return buildRunResults, err
		}
	}

	return buildRunResults, nil
}

func lastWorkflowIDInConfig(workflowToRunID string, bitriseConfig models.BitriseDataModel) (string, error) {
	workflowToRun, exist := bitriseConfig.Workflows[workflowToRunID]
	if !exist {
		return "", errors.New("No worfklow exist with ID: " + workflowToRunID)
	}

	if len(workflowToRun.AfterRun) > 0 {
		lastAfterID := workflowToRun.AfterRun[len(workflowToRun.AfterRun)-1]
		wfID, err := lastWorkflowIDInConfig(lastAfterID, bitriseConfig)
		if err != nil {
			return "", err
		}
		workflowToRunID = wfID
	}
	return workflowToRunID, nil
}

// RunWorkflowWithConfiguration ...
func runWorkflowWithConfiguration(
	startTime time.Time,
	workflowToRunID string,
	bitriseConfig models.BitriseDataModel,
	secretEnvironments []envmanModels.EnvironmentItemModel) (models.BuildRunResultsModel, error) {

	workflowToRun, exist := bitriseConfig.Workflows[workflowToRunID]
	if !exist {
		return models.BuildRunResultsModel{}, fmt.Errorf("Specified Workflow (%s) does not exist", workflowToRunID)
	}

	if workflowToRun.Title == "" {
		workflowToRun.Title = workflowToRunID
	}

	// Envman setup
	if err := os.Setenv(configs.EnvstorePathEnvKey, configs.OutputEnvstorePath); err != nil {
		return models.BuildRunResultsModel{}, fmt.Errorf("Failed to add env, err: %s", err)
	}

	if err := os.Setenv(configs.FormattedOutputPathEnvKey, configs.FormattedOutputPath); err != nil {
		return models.BuildRunResultsModel{}, fmt.Errorf("Failed to add env, err: %s", err)
	}

	if err := tools.EnvmanInit(); err != nil {
		return models.BuildRunResultsModel{}, errors.New("Failed to run envman init")
	}

	// App level environment
	environments := append(secretEnvironments, bitriseConfig.App.Environments...)

	if err := os.Setenv("BITRISE_TRIGGERED_WORKFLOW_ID", workflowToRunID); err != nil {
		return models.BuildRunResultsModel{}, fmt.Errorf("Failed to set BITRISE_TRIGGERED_WORKFLOW_ID env: %s", err)
	}
	if err := os.Setenv("BITRISE_TRIGGERED_WORKFLOW_TITLE", workflowToRun.Title); err != nil {
		return models.BuildRunResultsModel{}, fmt.Errorf("Failed to set BITRISE_TRIGGERED_WORKFLOW_TITLE env: %s", err)
	}

	environments = append(environments, workflowToRun.Environments...)

	lastWorkflowID, err := lastWorkflowIDInConfig(workflowToRunID, bitriseConfig)
	if err != nil {
		return models.BuildRunResultsModel{}, fmt.Errorf("Failed to get last workflow id: %s", err)
	}

	// Bootstrap Toolkits
	for _, aToolkit := range toolkits.AllSupportedToolkits() {
		toolkitName := aToolkit.ToolkitName()
		if !aToolkit.IsToolAvailableInPATH() {
			// don't bootstrap if any preinstalled version is available,
			// the toolkit's `PrepareForStepRun` can bootstrap for itself later if required
			// or if the system installed version is not sufficient
			if err := aToolkit.Bootstrap(); err != nil {
				return models.BuildRunResultsModel{}, fmt.Errorf("Failed to bootstrap the required toolkit for the step (%s), error: %s",
					toolkitName, err)
			}
		}
	}

	//
	buildRunResults := models.BuildRunResultsModel{
		StartTime:      startTime,
		StepmanUpdates: map[string]int{},
		ProjectType:    bitriseConfig.ProjectType,
	}

	buildRunResults, err = activateAndRunWorkflow(
		workflowToRunID, workflowToRun, bitriseConfig,
		buildRunResults,
		&environments, secretEnvironments,
		lastWorkflowID)
	if err != nil {
		return buildRunResults, errors.New("[BITRISE_CLI] - Failed to activate and run workflow " + workflowToRunID)
	}

	// Build finished
	bitrise.PrintSummary(buildRunResults)

	// Trigger WorkflowRunDidFinish
	if err := plugins.TriggerEvent(plugins.DidFinishRun, buildRunResults); err != nil {
		log.Warnf("Failed to trigger WorkflowRunDidFinish, error: %s", err)
	}

	return buildRunResults, nil
}

func addTestMetadata(testDirPath string, testResultStepInfo models.TestResultStepInfo) error {
	// check if the test dir is empty
	if empty, err := isDirEmpty(testDirPath); err != nil {
		return fmt.Errorf("failed to check if dir empty: %s, error: %s", testDirPath, err)
	} else if empty {
		// if the test dir is empty then we need to remove the dir from the temp location to not to spam the system with empty dirs
		if err := os.Remove(testDirPath); err != nil {
			return fmt.Errorf("failed to remove dir: %s, error: %s", testDirPath, err)
		}
	} else {
		// if the step put files into the test dir(so it is used) then we won't need to remove the test dir, moreover we need to add extra info from the step parameters
		stepInfoFilePath := filepath.Join(testDirPath, "step-info.json")
		stepResultInfoFile, err := os.Create(stepInfoFilePath)
		if err != nil {
			return fmt.Errorf("failed to open file: %s, error: %s", stepInfoFilePath, err)
		}
		if err := json.NewEncoder(stepResultInfoFile).Encode(testResultStepInfo); err != nil {
			return fmt.Errorf("failed to encode to JSON, error: %s", err)
		}
	}
	return nil
}<|MERGE_RESOLUTION|>--- conflicted
+++ resolved
@@ -411,6 +411,7 @@
 
 func runStep(
 	step stepmanModels.StepModel, stepIDData models.StepIDData, stepDir string,
+	expandedEnvs map[string]string,
 	environments []envmanModels.EnvironmentItemModel, secrets []envmanModels.EnvironmentItemModel,
 	buildRunResults models.BuildRunResultsModel) (int, []envmanModels.EnvironmentItemModel, error) {
 	log.Debugf("[BITRISE_CLI] - Try running step: %s (%s)", stepIDData.IDorURI, stepIDData.Version)
@@ -432,125 +433,42 @@
 			fmt.Errorf("Failed to install Step dependency, error: %s", err)
 	}
 
-<<<<<<< HEAD
-	// Collect step inputs
-	evaluatedInputs := []envmanModels.EnvironmentItemModel{}
-	for _, input := range step.Inputs {
-		key, value, err := input.GetKeyValuePair()
-		if err != nil {
-			return 1, []envmanModels.EnvironmentItemModel{}, map[string]string{}, err
-		}
-
-		options, err := input.GetOptions()
-		if err != nil {
-			return 1, []envmanModels.EnvironmentItemModel{}, map[string]string{}, err
-		}
-
-		if options.IsTemplate != nil && *options.IsTemplate {
-			envs, err := env.GetDeclarationsSideEffects(environments, &env.DefaultEnvironmentSource{})
-			if err != nil {
-				return 1, []envmanModels.EnvironmentItemModel{}, map[string]string{},
-					fmt.Errorf("GetDeclarationsSideEffects() failed, %s", err)
-			}
-
-			evaluatedValue, err := bitrise.EvaluateTemplateToString(value, configs.IsCIMode, configs.IsPullRequestMode, buildRunResults, envs.ResultEnvironment)
-			if err != nil {
-				return 1, []envmanModels.EnvironmentItemModel{}, map[string]string{}, err
-			}
-
-			input[key] = evaluatedValue
-		}
-
-		evaluatedInputs = append(evaluatedInputs, input)
-	}
-	environments = append(environments, evaluatedInputs...)
-
-	if err := tools.EnvmanInitAtPath(configs.InputEnvstorePath); err != nil {
-		return 1, []envmanModels.EnvironmentItemModel{}, map[string]string{}, err
-	}
-
-	stepEnvs, err := env.GetDeclarationsSideEffects(environments, &env.DefaultEnvironmentSource{})
-	if err != nil {
-		return 1, []envmanModels.EnvironmentItemModel{}, map[string]string{},
-			fmt.Errorf("GetDeclarationsSideEffects() failed, %s", err)
-	}
-
-	redactedStepInputs, err := redactStepInputs(stepEnvs.ResultEnvironment, step.Inputs, tools.GetSecretValues(secrets))
-	if err != nil {
-		return 1, []envmanModels.EnvironmentItemModel{}, map[string]string{}, err
-=======
-	if err := tools.EnvmanInitAtPath(configs.InputEnvstorePath); err != nil {
-		return 1, []envmanModels.EnvironmentItemModel{}, err
-	}
-
-	if err := tools.ExportEnvironmentsList(configs.InputEnvstorePath, environments); err != nil {
-		return 1, []envmanModels.EnvironmentItemModel{}, err
->>>>>>> b0c5c4be
-	}
-
 	// Run step
 	bitriseSourceDir, err := getCurrentBitriseSourceDir(environments)
 	if err != nil {
-<<<<<<< HEAD
-		return 1, []envmanModels.EnvironmentItemModel{}, redactedStepInputs, err
-=======
 		return 1, []envmanModels.EnvironmentItemModel{}, err
->>>>>>> b0c5c4be
 	}
 	if bitriseSourceDir == "" {
 		bitriseSourceDir = configs.CurrentDir
 	}
 
-	if exit, err := executeStep(step, stepIDData, stepDir, stepEnvs.ResultEnvironment, bitriseSourceDir, secrets); err != nil {
+	if exit, err := executeStep(step, stepIDData, stepDir, expandedEnvs, bitriseSourceDir, secrets); err != nil {
 		stepOutputs, envErr := bitrise.CollectEnvironmentsFromFile(configs.OutputEnvstorePath)
 		if envErr != nil {
-<<<<<<< HEAD
-			return 1, []envmanModels.EnvironmentItemModel{}, redactedStepInputs, envErr
-=======
 			return 1, []envmanModels.EnvironmentItemModel{}, envErr
->>>>>>> b0c5c4be
 		}
 
 		updatedStepOutputs, updateErr := bitrise.ApplyOutputAliases(stepOutputs, step.Outputs)
 		if updateErr != nil {
-<<<<<<< HEAD
-			return 1, []envmanModels.EnvironmentItemModel{}, redactedStepInputs, updateErr
-		}
-
-		return exit, updatedStepOutputs, redactedStepInputs, err
-=======
 			return 1, []envmanModels.EnvironmentItemModel{}, updateErr
 		}
 
 		return exit, updatedStepOutputs, err
->>>>>>> b0c5c4be
 	}
 
 	stepOutputs, err := bitrise.CollectEnvironmentsFromFile(configs.OutputEnvstorePath)
 	if err != nil {
-<<<<<<< HEAD
-		return 1, []envmanModels.EnvironmentItemModel{}, redactedStepInputs, err
-=======
 		return 1, []envmanModels.EnvironmentItemModel{}, err
->>>>>>> b0c5c4be
 	}
 
 	updatedStepOutputs, updateErr := bitrise.ApplyOutputAliases(stepOutputs, step.Outputs)
 	if updateErr != nil {
-<<<<<<< HEAD
-		return 1, []envmanModels.EnvironmentItemModel{}, redactedStepInputs, updateErr
-=======
 		return 1, []envmanModels.EnvironmentItemModel{}, updateErr
->>>>>>> b0c5c4be
 	}
 
 	log.Debugf("[BITRISE_CLI] - Step executed: %s (%s)", stepIDData.IDorURI, stepIDData.Version)
 
-<<<<<<< HEAD
-	return 0, updatedStepOutputs, redactedStepInputs, nil
-=======
 	return 0, updatedStepOutputs, nil
->>>>>>> b0c5c4be
 }
 
 func activateStepLibStep(stepIDData models.StepIDData, destination, stepYMLCopyPth string, isStepLibUpdated bool) (stepmanModels.StepInfoModel, bool, error) {
@@ -954,7 +872,6 @@
 				environment:       append(*environments, additionalEnvironments...),
 				inputs:            mergedStep.Inputs,
 				buildRunResults:   buildRunResults,
-				inputEnvstorePath: configs.InputEnvstorePath,
 				isCIMode:          configs.IsCIMode,
 				isPullRequestMode: configs.IsPullRequestMode,
 			})
@@ -963,13 +880,23 @@
 					*mergedStep.RunIf, models.StepRunStatusCodeFailed, 1, err, isLastStep, false, map[string]string{})
 			}
 
-			expandedStepInputs, err := expandStepInputsForAnalytics(stepEnvironment, mergedStep.Inputs, tools.GetSecretValues(secrets))
+			stepEnvs, err := env.GetDeclarationsSideEffects(stepEnvironment, &env.DefaultEnvironmentSource{})
 			if err != nil {
 				registerStepRunResults(mergedStep, stepInfoPtr, stepIdxPtr,
-					*mergedStep.RunIf, models.StepRunStatusCodeFailed, 1, err, isLastStep, false, map[string]string{})
-			}
-
-			exit, outEnvironments, err := runStep(mergedStep, stepIDData, stepDir, stepEnvironment, secrets, buildRunResults)
+					*mergedStep.RunIf, models.StepRunStatusCodeFailed, 1,
+					fmt.Errorf("failed to activate step, failed to get step envrionemnt, %s", err),
+					isLastStep, false, map[string]string{})
+			}
+
+			expandedStepInputs, err := redactStepInputs(stepEnvs.ResultEnvironment, mergedStep.Inputs, tools.GetSecretValues(secrets))
+			if err != nil {
+				registerStepRunResults(mergedStep, stepInfoPtr, stepIdxPtr,
+					*mergedStep.RunIf, models.StepRunStatusCodeFailed, 1,
+					fmt.Errorf("failed to activate step, could not redact step inputs: %s", err),
+					isLastStep, false, map[string]string{})
+			}
+
+			exit, outEnvironments, err := runStep(mergedStep, stepIDData, stepDir, stepEnvs.ResultEnvironment, stepEnvironment, secrets, buildRunResults)
 
 			if testDirPath != "" {
 				if err := addTestMetadata(testDirPath, models.TestResultStepInfo{Number: idx, Title: *mergedStep.Title, ID: stepIDData.IDorURI, Version: stepIDData.Version}); err != nil {

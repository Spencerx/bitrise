--- conflicted
+++ resolved
@@ -9,22 +9,8 @@
 	"github.com/bitrise-io/envman/models"
 )
 
-<<<<<<< HEAD
 func redactStepInputs(environment map[string]string, inputs []models.EnvironmentItemModel, secrets []string) (map[string]string, error) {
 	redactStepInputs := make(map[string]string)
-=======
-func expandStepInputsForAnalytics(environment, inputs []models.EnvironmentItemModel, secrets []string) (map[string]string, error) {
-	for _, newEnv := range environment {
-		if err := newEnv.FillMissingDefaults(); err != nil {
-			return map[string]string{}, fmt.Errorf("expandStepInputsForAnalytics() failed, could not fill env (%s) defaults: %s", newEnv, err)
-		}
-	}
-
-	sideEffects, err := env.GetDeclarationsSideEffects(environment, &env.DefaultEnvironmentSource{})
-	if err != nil {
-		return map[string]string{}, fmt.Errorf("expandStepInputsForAnalytics() failed, %s", err)
-	}
->>>>>>> b0c5c4be
 
 	// Filter inputs from enviroments
 	for _, input := range inputs {
@@ -33,13 +19,9 @@
 			return map[string]string{}, fmt.Errorf("expandStepInputsForAnalytics() failed to get input key: %s", err)
 		}
 
-<<<<<<< HEAD
-		src := bytes.NewReader([]byte(environment[inputKey]))
-=======
 		// If input key not found in the result environment, it will be an empty string.
 		// This can happen if the input has the "skip_if_empty" property set to true, and it is empty.
-		src := bytes.NewReader([]byte(sideEffects.ResultEnvironment[inputKey]))
->>>>>>> b0c5c4be
+		src := bytes.NewReader([]byte(environment[inputKey]))
 		dstBuf := new(bytes.Buffer)
 		secretFilterDst := filterwriter.New(secrets, dstBuf)
 

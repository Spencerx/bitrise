package cli

import (
	"encoding/json"
	"errors"
	"os"

	log "github.com/Sirupsen/logrus"
	"github.com/bitrise-io/bitrise-cli/models"
	"github.com/bitrise-io/goinp/goinp"
	"github.com/codegangsta/cli"
	"os"
)

func doInit(c *cli.Context) {
<<<<<<< HEAD
	log.Info("[BITRISE_CLI] - Init -- Work-in-progress!")

	projectName, err := goinp.AskForString("Enter the PROJECT_NAME")
	if err != nil {
		log.Fatalln(err)
	}

	workflowModel := models.WorkflowModel{
		FormatVersion: "0.9.0",
		Environments: []models.InputModel{
			models.InputModel{MappedTo: "PROJECT_NAME", Value: projectName},
		},
		Steps: []models.StepModel{},
	}

	if err := SaveToFile("./bitrise.json", workflowModel); err != nil {
		log.Fatalln("Failed to init:", err)
	}
	os.Exit(1)
}

// SaveToFile ...
func SaveToFile(pth string, workflowModel models.WorkflowModel) error {
	if pth == "" {
		return errors.New("No path provided")
	}

	file, err := os.Create(pth)
	if err != nil {
		return err
	}
	defer func() {
		if err := file.Close(); err != nil {
			log.Fatalln("[BITRISE] - Failed to close file:", err)
		}
	}()

	jsonContBytes, err := generateNonFormattedJSON(workflowModel)
	if err != nil {
		return err
	}

	if _, err := file.Write(jsonContBytes); err != nil {
		return err
	}
	log.Println()
	log.Infoln("=> Init success!")
	log.Infoln("File created at path:", pth)
	log.Infoln("With the content:")
	log.Infoln(string(jsonContBytes))

	return nil
}

func generateNonFormattedJSON(v interface{}) ([]byte, error) {
	jsonContBytes, err := json.Marshal(v)
	if err != nil {
		return []byte{}, err
	}
	return jsonContBytes, nil
=======
	log.Info("[BITRISE_CLI] - Init -- Coming soon!")
	os.Exit(1)
>>>>>>> 80ff197d
}<|MERGE_RESOLUTION|>--- conflicted
+++ resolved
@@ -13,7 +13,6 @@
 )
 
 func doInit(c *cli.Context) {
-<<<<<<< HEAD
 	log.Info("[BITRISE_CLI] - Init -- Work-in-progress!")
 
 	projectName, err := goinp.AskForString("Enter the PROJECT_NAME")
@@ -74,8 +73,4 @@
 		return []byte{}, err
 	}
 	return jsonContBytes, nil
-=======
-	log.Info("[BITRISE_CLI] - Init -- Coming soon!")
-	os.Exit(1)
->>>>>>> 80ff197d
 }